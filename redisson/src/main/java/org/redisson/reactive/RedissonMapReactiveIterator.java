--- conflicted
+++ resolved
@@ -21,12 +21,7 @@
 import java.util.function.Consumer;
 import java.util.function.LongConsumer;
 
-<<<<<<< HEAD
-=======
-import org.reactivestreams.Publisher;
-import org.reactivestreams.Subscriber;
 import org.redisson.RedissonMap;
->>>>>>> ad57907b
 import org.redisson.client.RedisClient;
 import org.redisson.client.protocol.decoder.MapScanResult;
 
@@ -67,7 +62,6 @@
             private AtomicLong readAmount = new AtomicLong();
             
             @Override
-<<<<<<< HEAD
             public void accept(long value) {
                 readAmount.addAndGet(value);
                 if (completed || elementsRead.get() == 0) {
@@ -77,26 +71,7 @@
             };
             
             protected void nextValues(FluxSink<M> emitter) {
-                        map.scanIteratorAsync(client, nextIterPos, pattern, count).addListener(new FutureListener<MapScanResult<Object, Object>>() {
-=======
-            public void subscribe(final Subscriber<? super M> t) {
-                t.onSubscribe(new ReactiveSubscription<M>(this, t) {
-
-                    private long nextIterPos = 0;
-                    private RedisClient client;
-
-                    private long currentIndex;
-
-                    @Override
-                    protected void onRequest(final long n) {
-                        currentIndex = n;
-                        nextValues();
-                    }
-
-                    protected void nextValues() {
-                        final ReactiveSubscription<M> m = this;
                         map.scanIteratorAsync(map.getName(), client, nextIterPos, pattern, count).addListener(new FutureListener<MapScanResult<Object, Object>>() {
->>>>>>> ad57907b
 
                             @Override
                             public void operationComplete(Future<MapScanResult<Object, Object>> future)
