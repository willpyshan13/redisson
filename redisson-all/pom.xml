<project xmlns="http://maven.apache.org/POM/4.0.0" xmlns:xsi="http://www.w3.org/2001/XMLSchema-instance" xsi:schemaLocation="http://maven.apache.org/POM/4.0.0 http://maven.apache.org/xsd/maven-4.0.0.xsd">
    <modelVersion>4.0.0</modelVersion>

    <parent>
        <groupId>org.redisson</groupId>
        <artifactId>redisson-parent</artifactId>
<<<<<<< HEAD
        <version>3.2.4-SNAPSHOT</version>
=======
        <version>2.7.4-SNAPSHOT</version>
>>>>>>> 7142307d
        <relativePath>../</relativePath>
    </parent>

    <artifactId>redisson-all</artifactId>
    <packaging>jar</packaging>

    <name>Redisson/All-in-One</name>

    <description>Redis based In-Memory Data Grid for Java</description>
    <inceptionYear>2014</inceptionYear>
    <url>http://redisson.org</url>

    <organization>
       <name>The Redisson Project</name>
       <url>http://redisson.org/</url>
    </organization>

    <scm>
        <url>scm:git:git@github.com:mrniko/redisson.git</url>
        <connection>scm:git:git@github.com:mrniko/redisson.git</connection>
        <developerConnection>scm:git:git@github.com:mrniko/redisson.git</developerConnection>
        <tag>redisson-parent-0.9.0</tag>
    </scm>

    <prerequisites>
        <maven>3.0.5</maven>
    </prerequisites>

    <licenses>
        <license>
            <name>Apache v2</name>
            <url>http://www.apache.org/licenses/LICENSE-2.0.html</url>
            <distribution>manual</distribution>
        </license>
    </licenses>

    <profiles>
        <profile>
            <id>release-sign-artifacts</id>
            <activation>
                <property>
                    <name>performRelease</name>
                    <value>true</value>
                </property>
            </activation>
            <build>
                <plugins>
                    <plugin>
                        <groupId>org.apache.maven.plugins</groupId>
                        <artifactId>maven-gpg-plugin</artifactId>
                        <version>1.6</version>
                        <executions>
                            <execution>
                                <id>sign-artifacts</id>
                                <phase>verify</phase>
                                <goals>
                                    <goal>sign</goal>
                                </goals>
                            </execution>
                        </executions>
                    </plugin>
                </plugins>
            </build>
        </profile>
        <profile>
            <id>unit-test</id>
            <properties>
                <maven.test.skip>false</maven.test.skip>
            </properties>
        </profile>
    </profiles>

    <dependencies>
        <dependency>
            <groupId>org.redisson</groupId>
            <artifactId>redisson</artifactId>
            <version>${project.version}</version>
        </dependency>
        <dependency>
            <groupId>io.netty</groupId>
            <artifactId>netty-transport-native-epoll</artifactId>
            <classifier>linux-x86_64</classifier>
            <version>4.1.7.Final</version>
        </dependency>
        <dependency>
            <groupId>com.esotericsoftware</groupId>
            <artifactId>kryo</artifactId>
            <version>3.0.3</version>
        </dependency>
        <dependency>
            <groupId>org.slf4j</groupId>
            <artifactId>slf4j-simple</artifactId>
            <version>1.7.16</version>
        </dependency>

        <dependency>
            <groupId>com.fasterxml.jackson.dataformat</groupId>
            <artifactId>jackson-dataformat-cbor</artifactId>
            <version>2.7.6</version>
            <scope>provided</scope>
        </dependency>
        <dependency>
            <groupId>com.fasterxml.jackson.dataformat</groupId>
            <artifactId>jackson-dataformat-smile</artifactId>
            <version>2.7.6</version>
            <scope>provided</scope>
        </dependency>
        <dependency>
            <groupId>com.fasterxml.jackson.dataformat</groupId>
            <artifactId>jackson-dataformat-avro</artifactId>
            <version>2.7.6</version>
            <scope>provided</scope>
        </dependency>

        <dependency>
            <groupId>net.jpountz.lz4</groupId>
            <artifactId>lz4</artifactId>
            <version>1.3.0</version>
            <scope>provided</scope>
        </dependency>
        <dependency>
            <groupId>org.msgpack</groupId>
            <artifactId>jackson-dataformat-msgpack</artifactId>
            <version>0.8.7</version>
            <scope>provided</scope>
        </dependency>
        <dependency>
            <groupId>org.xerial.snappy</groupId>
            <artifactId>snappy-java</artifactId>
            <version>1.1.2.6</version>
            <scope>provided</scope>
        </dependency>
        <dependency>
            <groupId>de.ruedigermoeller</groupId>
            <artifactId>fst</artifactId>
            <version>2.47</version>
            <scope>provided</scope>
        </dependency>

        <dependency>
            <groupId>org.springframework</groupId>
            <artifactId>spring-context</artifactId>
            <version>[3.1,)</version>
            <scope>provided</scope>
        </dependency>
        <dependency>
            <groupId>org.springframework</groupId>
            <artifactId>spring-context-support</artifactId>
            <version>[3.1,)</version>
            <scope>provided</scope>
        </dependency>

    </dependencies>

    <build>
        <plugins>
            <plugin>
                <groupId>org.apache.maven.plugins</groupId>
                <artifactId>maven-jar-plugin</artifactId>
                <version>3.0.2</version>
                <configuration>
                    <archive>
                        <index>true</index>
                        <manifest>
                            <mainClass>org.redisson.RedissonNode</mainClass>
                            <addClasspath>false</addClasspath>
                            <addDefaultImplementationEntries>true</addDefaultImplementationEntries>
                            <addDefaultSpecificationEntries>true</addDefaultSpecificationEntries>
                        </manifest>
                    </archive>
                </configuration>
            </plugin>

            <plugin>
                <groupId>org.apache.maven.plugins</groupId>
                <artifactId>maven-shade-plugin</artifactId>
                <version>2.4.3</version>
                <executions>
                    <execution>
                        <id>shade-artifacts</id>
                        <goals>
                            <goal>shade</goal>
                        </goals>
                        <configuration>
                            <shadedArtifactId>redisson-all</shadedArtifactId>
                            <promoteTransitiveDependencies>true</promoteTransitiveDependencies>
                            <minimizeJar>false</minimizeJar>
                            <createSourcesJar>true</createSourcesJar>
                        </configuration>
                    </execution>
                </executions>
	    </plugin>

            <plugin>
         	<groupId>org.apache.maven.plugins</groupId>
         	<artifactId>maven-javadoc-plugin</artifactId>
         	<version>2.10.4</version>
                <executions>
                  <execution>
                    <phase>package</phase>
                    <goals>
                      <goal>jar</goal>
                    </goals>
                  </execution>
                </executions>
                <configuration>
                  <includeDependencySources>true</includeDependencySources>
                  <dependencySourceIncludes>
                      <dependencySourceInclude>org.redisson:*</dependencySourceInclude>
                  </dependencySourceIncludes>
                </configuration>
            </plugin>

        </plugins>
    </build>

</project><|MERGE_RESOLUTION|>--- conflicted
+++ resolved
@@ -4,11 +4,7 @@
     <parent>
         <groupId>org.redisson</groupId>
         <artifactId>redisson-parent</artifactId>
-<<<<<<< HEAD
         <version>3.2.4-SNAPSHOT</version>
-=======
-        <version>2.7.4-SNAPSHOT</version>
->>>>>>> 7142307d
         <relativePath>../</relativePath>
     </parent>
 
